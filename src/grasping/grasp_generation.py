--- conflicted
+++ resolved
@@ -60,14 +60,8 @@
             # ])
             # R = np.eye(3) + np.sin(angle)*K + (1 - np.cos(angle))*K.dot(K)
 
-<<<<<<< HEAD
-            # offset = np.random.uniform(0, np.pi/12)
-            offset = 0
-            
-=======
             offset = np.random.uniform(0, np.pi/6)
 
->>>>>>> 06e3e425
             Rx = np.array([
                 [1,  0,  0],
                 [ 0, np.cos(offset+np.pi/2),  -np.sin(offset+np.pi/2)],
@@ -80,15 +74,9 @@
 
             # Rotation matrix about X-axis
             Ry = np.array([
-<<<<<<< HEAD
                 [cos_t, 0, sin_t],
                 [ 0, 1, 0],
                 [-sin_t, 0, cos_t]
-=======
-                [cos_t,  0,       sin_t      ],
-                [0,  1,  0 ],
-                [-sin_t,  0,   cos_t]
->>>>>>> 06e3e425
             ])
 
             # Ry = np.eye(3)
