# Byte-compiled / optimized / DLL files
__pycache__/
*.py[cod]
*$py.class

# MacOS
.DS_Store

# C extensions
*.so

# Distribution / packaging
.Python
build/
develop-eggs/
dist/
downloads/
eggs/
.eggs/
lib/
lib64/
parts/
sdist/
var/
wheels/
share/python-wheels/
*.egg-info/
.installed.cfg
*.egg
MANIFEST

# PyInstaller
#  Usually these files are written by a python script from a template
#  before PyInstaller builds the exe, so as to inject date/other infos into it.
*.manifest
*.spec

# Installer logs
pip-log.txt
pip-delete-this-directory.txt

# Unit test / coverage reports
htmlcov/
.tox/
.nox/
.coverage
.coverage.*
.cache
nosetests.xml
coverage.xml
*.cover
*.py,cover
.hypothesis/
.pytest_cache/
cover/

# Translations
*.mo
*.pot

# Django stuff:
*.log
local_settings.py
db.sqlite3
db.sqlite3-journal

# Flask stuff:
instance/
.webassets-cache

# Scrapy stuff:
.scrapy

# Sphinx documentation
docs/_build/

# PyBuilder
.pybuilder/
target/

# Jupyter Notebook
.ipynb_checkpoints

# IPython
profile_default/
ipython_config.py

# pyenv
#   For a library or package, you might want to ignore these files since the code is
#   intended to run in multiple environments; otherwise, check them in:
# .python-version

# pipenv
#   According to pypa/pipenv#598, it is recommended to include Pipfile.lock in version control.
#   However, in case of collaboration, if having platform-specific dependencies or dependencies
#   having no cross-platform support, pipenv may install dependencies that don't work, or not
#   install all needed dependencies.
#Pipfile.lock

# poetry
#   Similar to Pipfile.lock, it is generally recommended to include poetry.lock in version control.
#   This is especially recommended for binary packages to ensure reproducibility, and is more
#   commonly ignored for libraries.
#   https://python-poetry.org/docs/basic-usage/#commit-your-poetrylock-file-to-version-control
#poetry.lock

# pdm
#   Similar to Pipfile.lock, it is generally recommended to include pdm.lock in version control.
#pdm.lock
#   pdm stores project-wide configurations in .pdm.toml, but it is recommended to not include it
#   in version control.
#   https://pdm.fming.dev/latest/usage/project/#working-with-version-control
.pdm.toml
.pdm-python
.pdm-build/

# PEP 582; used by e.g. github.com/David-OConnor/pyflow and github.com/pdm-project/pdm
__pypackages__/

# Celery stuff
celerybeat-schedule
celerybeat.pid

# SageMath parsed files
*.sage.py

# test script
#test*.py

# Environments
.env
.venv
env/
venv/
ENV/
env.bak/
venv.bak/

# Spyder project settings
.spyderproject
.spyproject

# Rope project settings
.ropeproject

# mkdocs documentation
/site

# mypy
.mypy_cache/
.dmypy.json
dmypy.json

# Pyre type checker
.pyre/

# pytype static type analyzer
.pytype/

# Cython debug symbols
cython_debug/

# PyCharm
#  JetBrains specific template is maintained in a separate JetBrains.gitignore that can
#  be found at https://github.com/github/gitignore/blob/main/Global/JetBrains.gitignore
#  and can be added to the global gitignore or merged into this file.  For a more nuclear
#  option (not recommended) you can uncomment the following to ignore the entire idea folder.
.idea/

*pybullet-object-models

<<<<<<< HEAD
# uv configs
.python-version
pyproject.toml
uv.lock
=======
*pybullet-object-models

project_env
>>>>>>> c146edbb
<|MERGE_RESOLUTION|>--- conflicted
+++ resolved
@@ -169,13 +169,8 @@
 
 *pybullet-object-models
 
-<<<<<<< HEAD
-# uv configs
 .python-version
 pyproject.toml
 uv.lock
-=======
-*pybullet-object-models
 
-project_env
->>>>>>> c146edbb
+project_env